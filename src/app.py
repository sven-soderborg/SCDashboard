import dash
import time
from dash import dcc, html
from dash.dependencies import Input, Output
import plotly.express as px
import pandas as pd
from PIL import Image
import dash_loading_spinners as dls

# Load data
data = pd.read_feather('src/data/ut_data.feather')
data.dropna(subset=['earn_mdn_4yr'], inplace=True) # Drop rows with missing earnings data


# Create a Dash app instance
app = dash.Dash(__name__)
server = app.server

# Unique universities and majors
unique_universities = data['instnm'].unique().tolist()
unique_majors = data['cipdesc'].unique().tolist()
top_10_majors = data.groupby('cipdesc')['earn_mdn_4yr'].mean().nlargest(10).index.tolist()
bottom_10_majors = data.groupby('cipdesc')['earn_mdn_4yr'].mean().nsmallest(10).index.tolist()


# Preload all university logos
<<<<<<< HEAD
logo_directory = "src/logos/"
=======
logo_directory = "logos/"
>>>>>>> 130b8d57
university_logos = {university.replace(' ', '-'): Image.open(logo_directory + university.replace(' ', '-') + ".png") for university in unique_universities}

visualization = html.Div([html.H1("Median Earnings by Major and University"),
    
    # Dropdown for selecting universities
    html.Label("Select Universities:"),
    dcc.Dropdown(
        id='university-dropdown',
        options=[{'label': university, 'value': university} for university in unique_universities],
        multi=True,
        value=unique_universities  # Default to all universities
    ),
    
    # Dropdown for selecting majors
    html.Label("Select Majors:"),
    dcc.Dropdown(
        id='major-dropdown',
        options=[{'label': 'All Majors', 'value': 'All Majors'}, {'value': 'Highest', 'label': 'Top Earning Majors'}, 
                 {'value': 'Lowest', 'label': 'Bottom Earning Majors'}] + [{'label': major, 'value': major} for major in unique_majors],
        multi=True,
        value='All Majors'
    )])


# App layout
app.layout = html.Div([visualization, dls.Hash(html.Div(dcc.Graph(id='earnings-scatter')))])

# Callback function to update the scatter plot based on user selections
@app.callback(
    Output('earnings-scatter', 'figure'),
    [Input('university-dropdown', 'value'),
     Input('major-dropdown', 'value')]
)
def update_scatter(selected_universities, selected_majors):
    t0 = time.time()
    if selected_majors:
        # Add predefined lists of majors to the list of majors to be displayed
        majors = []
        if 'Highest' in selected_majors:
            majors += top_10_majors
            if type(selected_majors) is list:
                selected_majors.remove('Highest')
        if 'Lowest' in selected_majors:
            majors += bottom_10_majors
            if type(selected_majors) is list:
                selected_majors.remove('Lowest')
        if 'All Majors' in selected_majors:
            majors += unique_majors
            if type(selected_majors) is list:
                selected_majors.remove('All Majors')
        
        # Add rest of selections to the list of majors to be displayed
        majors += selected_majors
    else: # Nothing selected
        return {"layout": {
                    "xaxis": {
                        "visible": False
                    },
                    "yaxis": {
                        "visible": False
                    },
                    "annotations": [
                        {
                            "text": "No matching data found",
                            "xref": "paper",
                            "yref": "paper",
                            "showarrow": False,
                            "font": {
                                "size": 28
                            }
                        }
                    ]
                }
            }
    
    # Filter data based on selected universities and majors
    filtered_data = data[(data['instnm'].isin(selected_universities)) & 
                         (data['cipdesc'].isin(majors))]
    
    # Sort data based on university agnostic median earnings
    filtered_data = filtered_data.sort_values('tot_mdn_earn_4yr', ascending=True)
    
    # Create scatter plot
    fig = px.scatter(
        filtered_data, 
        x='tot_mdn_earn_4yr', 
        y='earn_mdn_4yr', 
        hover_name='instnm',
        hover_data={'net_price': ':$,.0f', 'cipdesc': True, 'tot_mdn_earn_4yr': ':$,.0f', 'earn_mdn_4yr': ':$,.0f'},
        labels={'cipdesc': 'Major', 'earn_mdn_4yr': 'University Level Median Earnings 4yr', 
                'tot_mdn_earn_4yr': 'Median Earnings by Major Across Universities', 
                'instnm': 'University', 'net_price': 'Net Price'}
    )
    fig.update_traces(marker_color="rgba(0,0,0,0)")
    
    # Access preloaded logos and add them to the figure
    t1 = time.time()
    for _, row in filtered_data.iterrows():
        name = row['instnm'].replace(' ', '-')
        logo = university_logos[name]
        if logo:
            fig.add_layout_image(
                dict(
                    source=logo,
                    xref="x",
                    yref="y",
                    xanchor="center",
                    yanchor="middle",
                    x=row["tot_mdn_earn_4yr"],
                    y=row["earn_mdn_4yr"],
                    sizex=2000,
                    sizey=2000,
                    sizing="contain",
                    opacity=1,
                    layer="above"
                )
            )
    print(f"Took {time.time() - t1} seconds to add logos")


    # Update Appearance
    fig.update_layout(height=800, width=1500, plot_bgcolor="#FFFFFF", hovermode="closest",
                      title=dict(text="4 Year Median Earnings by Major and University", font=dict(size=25), xanchor='center', yanchor='top',
                                 y=1, x=.5),
                      xaxis_title=dict(text="Major Median Earnings Across Selected Universities", font=dict(size=18)),
                      yaxis_title=dict(text="Major Median Earnings by University", font=dict(size=18)))
    fig.update_xaxes(tickprefix="$")
    fig.update_yaxes(tickprefix="$")

    print(f"Took {time.time() - t0} seconds to update scatter")
    
    # Return the figure to be displayed
    return fig

if __name__ == '__main__':
    app.run_server(debug=True)<|MERGE_RESOLUTION|>--- conflicted
+++ resolved
@@ -8,7 +8,7 @@
 import dash_loading_spinners as dls
 
 # Load data
-data = pd.read_feather('src/data/ut_data.feather')
+data = pd.read_feather('data/ut_data.feather')
 data.dropna(subset=['earn_mdn_4yr'], inplace=True) # Drop rows with missing earnings data
 
 
@@ -24,11 +24,7 @@
 
 
 # Preload all university logos
-<<<<<<< HEAD
-logo_directory = "src/logos/"
-=======
 logo_directory = "logos/"
->>>>>>> 130b8d57
 university_logos = {university.replace(' ', '-'): Image.open(logo_directory + university.replace(' ', '-') + ".png") for university in unique_universities}
 
 visualization = html.Div([html.H1("Median Earnings by Major and University"),
